import gym
import numpy as np
import casadi as ca
from urdfenvs.urdf_common.urdf_env import UrdfEnv
from urdfenvs.robots.generic_urdf import GenericUrdfReacher
from urdfenvs.sensors.full_sensor import FullSensor
from mpscenes.obstacles.sphere_obstacle import SphereObstacle
from mpscenes.goals.goal_composition import GoalComposition

from fabrics.planner.parameterized_planner import ParameterizedFabricPlanner
<<<<<<< HEAD
from fabrics.components.energies.execution_energies import ExecutionLagrangian
from fabrics.diffGeometry.diffMap import ExplicitDifferentialMap
from fabrics.components.leaves.geometry import GenericGeometryLeaf
from fabrics.helpers.variables import Variables
=======
import pybullet as p
import matplotlib.pyplot as plt
from scipy import ndimage
>>>>>>> f2a9a1da

# Fabrics example for a 3D point mass robot. The fabrics planner uses a 2D point
# mass to compute actions for a simulated 3D point mass.
#
# todo: tune behavior.

<<<<<<< HEAD
class EDFGeometryLeaf(GenericGeometryLeaf):
    def __init__(
        self,
        parent_variables: Variables,
    ):
        phi = ca.SX.sym("edf_phi", 1)
        super().__init__(
            parent_variables,
            f"edf_leaf",
            phi,
        )
        self.set_forward_map()

    def set_forward_map(self):
        J = ca.transpose(ca.SX.sym("J_edf", 2))
        Jdot = ca.transpose(ca.SX.sym("Jdot_edf", 2))
        explicit_jacobians = {
            "phi_edf": self._forward_kinematics,
            "J_edf": J,
            "Jdot_edf": Jdot,
        }
        self._parent_variables.add_parameters(explicit_jacobians)
        self._forward_map =  ExplicitDifferentialMap(
            self._forward_kinematics,
            self._parent_variables,
            J=J,
            Jdot=Jdot,
        )

    def map(self):
        return self._forward_map

class EDFPlanner(ParameterizedFabricPlanner):
    def set_components(
        self,
        collision_links: list,
        goal: GoalComposition = None,
    ):
        geometry = EDFGeometryLeaf(self._variables)
        geometry.set_geometry(self.config.collision_geometry)
        geometry.set_finsler_structure(self.config.collision_finsler)
        self.add_leaf(geometry)
        if goal:
            self.set_goal_component(goal)
            # Adds default execution energy
            execution_energy = ExecutionLagrangian(self._variables)
            self.set_execution_energy(execution_energy)
            # Sets speed control
            self.set_speed_control()

def edf(pos) -> float:
    #SARAYS FUNCTION
    # I am adding a random line :)
    kkk=1
    return 5.0
=======
def edf(pos, proj_rgb): #-> float:
    #to binary image, obstacles are red
    proj_r = proj_rgb[:, :, 1]
    proj_bin = ((1-proj_r) > 0.9)
    kkk=1
    plt.subplot(1, 3, 1)
    plt.imshow(proj_r)

    plt.subplot(1, 3, 2)
    plt.imshow(proj_bin)

    dist_map = ndimage.distance_transform_edt(1-proj_bin)
    dist_map = dist_map/5 # /100 pixels * 20 in meters

    # convert pos to pixels
    pos_p = [round((pos[0]+10)*5), round((-pos[1]+10)*5)]

    # dist_map = dist_map_t
    plt.subplot(1, 3, 3)
    plt.imshow(dist_map)
    plt.show()

    # index in map
    dist_pos = dist_map[pos_p[0], pos_p[1]]

    gradient_map = np.gradient(dist_map)
    gradient_x = gradient_map[0]
    gradient_y = gradient_map[1]
    grad_x_pos = gradient_x[pos_p[0], pos_p[1]]
    grad_y_pos = gradient_y[pos_p[0], pos_p[1]]
    k = 111
    return (dist_pos, grad_x_pos, grad_y_pos) #dist_map
>>>>>>> f2a9a1da

def edf_jacobian(pos) -> float:


    #SARAYS FUNCTION

    return np.zeros(2)

def initalize_environment(render):
    """
    Initializes the simulation environment.

    Adds an obstacle and goal visualizaion to the environment and
    steps the simulation once.
    
    Params
    ----------
    render
        Boolean toggle to set rendering on (True) or off (False).
    """
    robots = [
        GenericUrdfReacher(urdf="pointRobot.urdf", mode="acc"),
    ]
    env: UrdfEnv  = gym.make(
        "urdf-env-v0",
        dt=0.01, robots=robots, render=render
    )
    # Set the initial position and velocity of the point mass.
    pos0 = np.array([-2.0, 0.5, 0.0])
    vel0 = np.array([0.1, 0.0, 0.0])
    full_sensor = FullSensor(goal_mask=["position"], obstacle_mask=["position", "radius"])
    # Definition of the obstacle.
    static_obst_dict = {
            "type": "sphere",
            "geometry": {"position": [2.0, 0.0, 0.0], "radius": 1.0},
    }
    obst1 = SphereObstacle(name="staticObst1", content_dict=static_obst_dict)
    # Definition of the goal.
    goal_dict = {
            "subgoal0": {
                "weight": 0.5,
                "is_primary_goal": True,
                "indices": [0, 1],
                "parent_link" : 0,
                "child_link" : 1,
                "desired_position": [3.5, 0.5],
                "epsilon" : 0.1,
                "type": "staticSubGoal"
            }
    }
    goal = GoalComposition(name="goal", content_dict=goal_dict)
    env.reset(pos=pos0, vel=vel0)
    env.add_sensor(full_sensor, [0])
    env.add_goal(goal.sub_goals()[0])
    env.add_obstacle(obst1)
    return (env, goal)

def set_planner(goal: GoalComposition):
    """
    Initializes the fabric planner for the point robot.

    This function defines the forward kinematics for collision avoidance,
    and goal reaching. These components are fed into the fabrics planner.

    In the top section of this function, an example for optional reconfiguration
    can be found. Commented by default.

    Params
    ----------
    goal: StaticSubGoal
        The goal to the motion planning problem.
    """
    degrees_of_freedom = 2
    robot_type = "pointRobot"
    # Optional reconfiguration of the planner with collision_geometry/finsler, remove for defaults.
    collision_geometry = "-2.0 / (x ** 1) * xdot ** 2"
    collision_finsler = "1.0/(x**2) * (1 - ca.heaviside(xdot))* xdot**2"
    planner = EDFPlanner(
            degrees_of_freedom,
            robot_type,
            collision_geometry=collision_geometry,
            collision_finsler=collision_finsler
    )
    collision_links = [1]
    planner.set_components(
        collision_links,
        goal,
    )
    planner.concretize()
    return planner


def run_point_robot_urdf(n_steps=10000, render=True):
    """
    Set the gym environment, the planner and run point robot example.
    The initial zero action step is needed to initialize the sensor in the
    urdf environment.

    Params
    ----------
    n_steps
        Total number of simulation steps.
    render
        Boolean toggle to set rendering on (True) or off (False).
    """
    (env, goal) = initalize_environment(render)
    planner = set_planner(goal)

    action = np.array([0.0, 0.0, 0.0])
    ob, *_ = env.step(action)
    p.resetDebugVisualizerCamera(2, 0, 270.1, [0, 0, 3])

    for _ in range(n_steps):
        # Calculate action with the fabric planner, slice the states to drop Z-axis [3] information.
        ob_robot = ob['robot_0']

        width_res = 100
        height_res = 100
        img = p.getCameraImage(width_res, height_res, renderer=p.ER_BULLET_HARDWARE_OPENGL)
        proj_rgb = np.reshape(img[2], (height_res, width_res, 4)) * 1. / 255.
        proj_depth = img[3]

        action[0:2] = planner.compute_action(
            q=ob_robot["joint_state"]["position"][0:2],
            qdot=ob_robot["joint_state"]["velocity"][0:2],
            x_goal_0=ob_robot['FullSensor']['goals'][0][0][0:2],
            weight_goal_0=goal.sub_goals()[0].weight(),
            #x_obst_0=ob_robot['FullSensor']['obstacles'][0][0][0:2],
            #radius_obst_0=ob_robot['FullSensor']['obstacles'][0][1],
<<<<<<< HEAD
            phi_edf=edf(ob_robot["joint_state"]["position"][0:2]),
            J_edf=edf_jacobian(ob_robot["joint_state"]["position"][0:2]),
            Jdot_edf=edf_jacobian(ob_robot["joint_state"]["position"][0:2]),
=======
            #edf_eval=edf(ob_robot["joint_state"]["position"][0:2], proj_rgb),
            J_edf_eval=edf_jacobian(ob_robot["joint_state"]["position"][0:2]),
>>>>>>> f2a9a1da
            radius_body_1=np.array([0.2])
        )
        ob, *_, = env.step(action)
        # env.render(mode='human')
        plt.subplot(1, 2, 1)
        plt.imshow(proj_rgb)
        plt.subplot(1, 2, 2)
        plt.imshow(proj_depth)
        plt.show()
        pos_current = ob["robot_0"]["joint_state"]["position"]
        edf(pos_current, proj_rgb)
        kkk=1
    return {}

if __name__ == "__main__":
    res = run_point_robot_urdf(n_steps=1, render=True)<|MERGE_RESOLUTION|>--- conflicted
+++ resolved
@@ -6,25 +6,20 @@
 from urdfenvs.sensors.full_sensor import FullSensor
 from mpscenes.obstacles.sphere_obstacle import SphereObstacle
 from mpscenes.goals.goal_composition import GoalComposition
-
 from fabrics.planner.parameterized_planner import ParameterizedFabricPlanner
-<<<<<<< HEAD
 from fabrics.components.energies.execution_energies import ExecutionLagrangian
 from fabrics.diffGeometry.diffMap import ExplicitDifferentialMap
 from fabrics.components.leaves.geometry import GenericGeometryLeaf
 from fabrics.helpers.variables import Variables
-=======
 import pybullet as p
 import matplotlib.pyplot as plt
 from scipy import ndimage
->>>>>>> f2a9a1da
 
 # Fabrics example for a 3D point mass robot. The fabrics planner uses a 2D point
 # mass to compute actions for a simulated 3D point mass.
 #
 # todo: tune behavior.
 
-<<<<<<< HEAD
 class EDFGeometryLeaf(GenericGeometryLeaf):
     def __init__(
         self,
@@ -79,13 +74,6 @@
     #SARAYS FUNCTION
     # I am adding a random line :)
     kkk=1
-    return 5.0
-=======
-def edf(pos, proj_rgb): #-> float:
-    #to binary image, obstacles are red
-    proj_r = proj_rgb[:, :, 1]
-    proj_bin = ((1-proj_r) > 0.9)
-    kkk=1
     plt.subplot(1, 3, 1)
     plt.imshow(proj_r)
 
@@ -113,14 +101,6 @@
     grad_y_pos = gradient_y[pos_p[0], pos_p[1]]
     k = 111
     return (dist_pos, grad_x_pos, grad_y_pos) #dist_map
->>>>>>> f2a9a1da
-
-def edf_jacobian(pos) -> float:
-
-
-    #SARAYS FUNCTION
-
-    return np.zeros(2)
 
 def initalize_environment(render):
     """
@@ -171,6 +151,7 @@
     env.add_obstacle(obst1)
     return (env, goal)
 
+
 def set_planner(goal: GoalComposition):
     """
     Initializes the fabric planner for the point robot.
@@ -236,21 +217,17 @@
         proj_rgb = np.reshape(img[2], (height_res, width_res, 4)) * 1. / 255.
         proj_depth = img[3]
 
-        action[0:2] = planner.compute_action(
+	edf, edf_gradient_x, edf_gradient_y = edf(ob_robot['joint_state']['position'], proj_rgb)
+	edf_gradient = np.array([edf_gradient_x, edf_gradient_y])        
+	action[0:2] = planner.compute_action(
             q=ob_robot["joint_state"]["position"][0:2],
             qdot=ob_robot["joint_state"]["velocity"][0:2],
             x_goal_0=ob_robot['FullSensor']['goals'][0][0][0:2],
             weight_goal_0=goal.sub_goals()[0].weight(),
             #x_obst_0=ob_robot['FullSensor']['obstacles'][0][0][0:2],
             #radius_obst_0=ob_robot['FullSensor']['obstacles'][0][1],
-<<<<<<< HEAD
-            phi_edf=edf(ob_robot["joint_state"]["position"][0:2]),
-            J_edf=edf_jacobian(ob_robot["joint_state"]["position"][0:2]),
-            Jdot_edf=edf_jacobian(ob_robot["joint_state"]["position"][0:2]),
-=======
-            #edf_eval=edf(ob_robot["joint_state"]["position"][0:2], proj_rgb),
-            J_edf_eval=edf_jacobian(ob_robot["joint_state"]["position"][0:2]),
->>>>>>> f2a9a1da
+            phi_edf=edf,
+            J_edf=edf_gradient,
             radius_body_1=np.array([0.2])
         )
         ob, *_, = env.step(action)
